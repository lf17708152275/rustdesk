lazy_static::lazy_static! {
pub static ref T: std::collections::HashMap<&'static str, &'static str> =
    [
        ("Status", "وضعیت"),
        ("Your Desktop", "دسکتاپ شما"),
        ("desk_tip", "دسکتاپ شما با این شناسه و رمز عبور قابل دسترسی است"),
        ("Password", "رمز عبور"),
        ("Ready", "آماده به کار"),
        ("Established", "اتصال برقرار شد"),
        ("connecting_status", "...در حال برقراری ارتباط با سرور"),
        ("Enable Service", "فعالسازی سرویس"),
        ("Start Service", "اجرای سرویس"),
        ("Service is running", "سرویس در حال اجرا است"),
        ("Service is not running", "سرویس اجرا نشده"),
        ("not_ready_status", "ارتباط برقرار نشد. لطفا شبکه خود را بررسی کنید"),
        ("Control Remote Desktop", "کنترل دسکتاپ میزبان"),
        ("Transfer File", "انتقال فایل"),
        ("Connect", "اتصال"),
        ("Recent Sessions", "جلسات اخیر"),
        ("Address Book", "دفترچه آدرس"),
        ("Confirmation", "تایید"),
        ("TCP Tunneling", "TCP تانل"),
        ("Remove", "حذف"),
        ("Refresh random password", "بروزرسانی رمز عبور تصادفی"),
        ("Set your own password", "!رمز عبور دلخواه بگذارید"),
        ("Enable Keyboard/Mouse", " فعالسازی ماوس/صفحه کلید"),
        ("Enable Clipboard", "فعال سازی کلیپبورد"),
        ("Enable File Transfer", "انتقال فایل را فعال کنید"),
        ("Enable TCP Tunneling", "را فعال کنید TCP تانل"),
        ("IP Whitelisting", "های مجاز IP لیست"),
        ("ID/Relay Server", "ID/Relay سرور"),
        ("Import Server Config", "تنظیم سرور با فایل"),
        ("Export Server Config", "ایجاد فایل تظیمات از سرور فعلی"),
        ("Import server configuration successfully", "تنظیمات سرور با فایل کانفیگ با موفقیت انجام شد"),
        ("Export server configuration successfully", "ایجاد فایل کانفیگ از تنظیمات فعلی با موفقیت انجام شد"),
        ("Invalid server configuration", "تنظیمات سرور نامعتبر است"),
        ("Clipboard is empty", "کلیپبورد خالی است"),
        ("Stop service", "توقف سرویس"),
        ("Change ID", "تعویض شناسه"),
        ("Your new ID", ""),
        ("length %min% to %max%", ""),
        ("starts with a letter", ""),
        ("allowed characters", ""),
        ("id_change_tip", "شناسه باید طبق این شرایط باشد : حروف کوچک و بزرگ انگلیسی و اعداد از 0 تا 9، _ و همچنین حرف اول آن فقط حروف بزرگ یا کوچک انگلیسی و طول آن بین 6 الی 16 کاراکتر باشد"),
        ("Website", "وب سایت"),
        ("About", "درباره"),
        ("Slogan_tip", ""),
        ("Privacy Statement", ""),
        ("Mute", "بستن صدا"),
        ("Build Date", ""),
        ("Version", ""),
        ("Home", ""),
        ("Audio Input", "ورودی صدا"),
        ("Enhancements", "بهبودها"),
        ("Hardware Codec", "کدک سخت افزاری"),
        ("Adaptive Bitrate", ""),
        ("ID Server", "شناسه سرور"),
        ("Relay Server", "Relay سرور"),
        ("API Server", "API سرور"),
        ("invalid_http", "شروع شود http:// یا https:// باید با"),
        ("Invalid IP", "نامعتبر است IP آدرس"),
        ("Invalid format", "فرمت نادرست است"),
        ("server_not_support", "هنوز توسط سرور مورد نظر پشتیبانی نمی شود"),
        ("Not available", "در دسترسی نیست"),
        ("Too frequent", "خیلی رایج"),
        ("Cancel", "لغو"),
        ("Skip", "رد کردن"),
        ("Close", "بستن"),
        ("Retry", "تلاش مجدد"),
        ("OK", "قبول"),
        ("Password Required", "رمز عبور لازم است"),
        ("Please enter your password", "رمز عبور خود را وارد کنید"),
        ("Remember password", "رمز عبور را به خاطر بسپار"),
        ("Wrong Password", "رمز عبور اشتباه است"),
        ("Do you want to enter again?", "آیا میخواهید مجددا وارد شوید؟"),
        ("Connection Error", "خطا در اتصال"),
        ("Error", "خطا"),
        ("Reset by the peer", "توسط میزبان حذف شد"),
        ("Connecting...", "...در حال اتصال"),
        ("Connection in progress. Please wait.", "در حال اتصال. لطفا متظر بمانید"),
        ("Please try 1 minute later", "لطفا بعد از 1 دقیقه مجددا تلاش کنید"),
        ("Login Error", "ورود ناموفق بود"),
        ("Successful", "ورود با موفقیت انجام شد"),
        ("Connected, waiting for image...", "...ارتباط برقرار شد. انتظار برای دریافت تصاویر"),
        ("Name", "نام"),
        ("Type", "نوع فایل"),
        ("Modified", "تاریخ تغییر"),
        ("Size", "سایز"),
        ("Show Hidden Files", "نمایش فایل های مخفی"),
        ("Receive", "دریافت"),
        ("Send", "ارسال"),
        ("Refresh File", "به روزرسانی فایل"),
        ("Local", "محلی"),
        ("Remote", "از راه دور"),
        ("Remote Computer", "سیستم میزبان"),
        ("Local Computer", "سیستم راه دور"),
        ("Confirm Delete", "تایید حذف"),
        ("Delete", "حذف"),
        ("Properties", "مشخصات"),
        ("Multi Select", "انتخاب دسته ای"),
        ("Select All", "انتخاب همه"),
        ("Unselect All", "لغو انتخاب همه"),
        ("Empty Directory", "پوشه خالی"),
        ("Not an empty directory", "پوشه خالی نیست"),
        ("Are you sure you want to delete this file?", "از حذف این فایل مطمئن هستید؟"),
        ("Are you sure you want to delete this empty directory?", "از حذف این پوشه خالی مطمئن هستید؟"),
        ("Are you sure you want to delete the file of this directory?", "از حذف فایل موجود در این پوشه مطمئن هستید؟"),
        ("Do this for all conflicts", "این عمل برای همه ی تضادها انجام شود"),
        ("This is irreversible!", "این اقدام برگشت ناپذیر است!"),
        ("Deleting", "در حال حذف"),
        ("files", "فایل ها"),
        ("Waiting", "انتظار"),
        ("Finished", "تکمیل شد"),
        ("Speed", "سرعت"),
        ("Custom Image Quality", "سفارشی سازی کیفیت تصاویر"),
        ("Privacy mode", "حالت حریم خصوصی"),
        ("Block user input", "بلاک کردن ورودی کاربر"),
        ("Unblock user input", "آنبلاک کردن ورودی کاربر"),
        ("Adjust Window", "تنظیم پنجره"),
        ("Original", "اصل"),
        ("Shrink", "کوچک کردن"),
        ("Stretch", "کشیدن تصویر"),
        ("Scrollbar", "اسکرول بار"),
        ("ScrollAuto", "پیمایش/اسکرول خودکار"),
        ("Good image quality", "کیفیت خوب تصویر"),
        ("Balanced", "متعادل"),
        ("Optimize reaction time", "بهینه سازی زمان واکنش"),
        ("Custom", "سفارشی"),
        ("Show remote cursor", "نمایش مکان نما موس میزبان"),
        ("Show quality monitor", "نمایش کیفیت مانیتور"),
        ("Disable clipboard", " غیرفعالسازی کلیپبورد"),
        ("Lock after session end", "قفل کردن حساب کاربری سیستم عامل پس از پایان جلسه"),
        ("Insert", "افزودن"),
        ("Insert Lock", "افزودن قفل"),
        ("Refresh", "تازه سازی"),
        ("ID does not exist", "شناسه وجود ندارد"),
        ("Failed to connect to rendezvous server", "اتصال به سرور تولید شناسه انجام نشد"),
        ("Please try later", "لطفا بعدا تلاش کنید"),
        ("Remote desktop is offline", "دسکتاپ راه دور آفلاین است"),
        ("Key mismatch", "عدم تطابق کلید"),
        ("Timeout", "زمان انتظار به پایان رسید"),
        ("Failed to connect to relay server", "سرور وصل نشد Relay به"),
        ("Failed to connect via rendezvous server", "اتصال از طریق سرور تولید شناسه انجام نشد"),
        ("Failed to connect via relay server", "انجام نشد Relay اتصال از طریق سرور"),
        ("Failed to make direct connection to remote desktop", "اتصال مستقیم به دسکتاپ راه دور انجام نشد"),
        ("Set Password", "تنظیم رمزعبور"),
        ("OS Password", "رمز عیور سیستم عامل"),
        ("install_tip", "لطفا برنامه را نصب کنید UAC و جلوگیری از خطای RustDesk برای راحتی در استفاده از نرم افزار"),
        ("Click to upgrade", "برای ارتقا کلیک کنید"),
        ("Click to download", "برای دانلود کلیک کنید"),
        ("Click to update", "برای به روز رسانی کلیک کنید"),
        ("Configure", "تنظیم"),
        ("config_acc", "بدهید \"access\" مجوز RustDesk برای کنترل از راه دور دسکتاپ باید به"),
        ("config_screen", "بدهید \"screenshot\" مجوز RustDesk برای کنترل از راه دور دسکتاپ باید به"),
        ("Installing ...", "...در حال نصب"),
        ("Install", "نصب"),
        ("Installation", "نصب و راه اندازی"),
        ("Installation Path", "محل نصب"),
        ("Create start menu shortcuts", "Start ایجاد میانبرها در منوی"),
        ("Create desktop icon", "ایجاد آیکن در دسکتاپ"),
        ("agreement_tip", "با شروع نصب، شرایط توافق نامه مجوز را می پذیرید"),
        ("Accept and Install", "قبول و شروع نصب"),
        ("End-user license agreement", "قرارداد مجوز کاربر نهایی"),
        ("Generating ...", "...در حال تولید"),
        ("Your installation is lower version.", "نسخه قدیمی تری نصب شده است"),
        ("not_close_tcp_tip", "هنگام استفاده از تونل این پنجره را نبندید"),
        ("Listening ...", "...انتظار"),
        ("Remote Host", "هاست راه دور"),
        ("Remote Port", "پورت راه دور"),
        ("Action", "عملیات"),
        ("Add", "افزودن"),
        ("Local Port", "پورت محلی"),
        ("Local Address", "آدرس محلی"),
        ("Change Local Port", "تغییر پورت محلی"),
        ("setup_server_tip", "برای اتصال سریعتر، سرور اتصال ضخصی خود را راه اندازی کنید"),
        ("Too short, at least 6 characters.", "بسیار کوتاه حداقل 6 کاراکتر مورد نیاز است"),
        ("The confirmation is not identical.", "تأیید ناموفق بود."),
        ("Permissions", "دسترسی ها"),
        ("Accept", "پذیرفتن"),
        ("Dismiss", "رد کردن"),
        ("Disconnect", "قطع اتصال"),
        ("Allow using keyboard and mouse", "مجاز بودن استفاده از صفحه کلید و ماوس"),
        ("Allow using clipboard", "مجاز بودن استفاده از کلیپبورد"),
        ("Allow hearing sound", "مجاز بودن شنیدن صدا"),
        ("Allow file copy and paste", "مجاز بودن کپی و چسباندن فایل"),
        ("Connected", "متصل شده"),
        ("Direct and encrypted connection", "اتصال مستقیم و رمزگذاری شده"),
        ("Relayed and encrypted connection", "و رمزگذاری شده Relay اتصال از طریق"),
        ("Direct and unencrypted connection", "اتصال مستقیم و بدون رمزگذاری"),
        ("Relayed and unencrypted connection", "و رمزگذاری نشده Relay اتصال از طریق"),
        ("Enter Remote ID", "شناسه از راه دور را وارد کنید"),
        ("Enter your password", "زمر عبور خود را وارد کنید"),
        ("Logging in...", "...در حال ورود"),
        ("Enable RDP session sharing", "اشتراک گذاری جلسه RDP را فعال کنید"),
        ("Auto Login", "ورود خودکار"),
        ("Enable Direct IP Access", "را فعال کنید IP دسترسی مستقیم"),
        ("Rename", "تغییر نام"),
        ("Space", "فضا"),
        ("Create Desktop Shortcut", "ساخت میانبر روی دسکتاپ"),
        ("Change Path", "تغییر مسیر"),
        ("Create Folder", "ایجاد پوشه"),
        ("Please enter the folder name", "نام پوشه را وارد کنید"),
        ("Fix it", "بازسازی"),
        ("Warning", "هشدار"),
        ("Login screen using Wayland is not supported", "پشتیبانی نمی شود Wayland ورود به سیستم با استفاده از "),
        ("Reboot required", "راه اندازی مجدد مورد نیاز است"),
        ("Unsupported display server ", "سرور تصویر پشتیبانی نشده است"),
        ("x11 expected", ""),
        ("Port", "پورت"),
        ("Settings", "تنظیمات"),
        ("Username", "نام کاربری"),
        ("Invalid port", "پورت نامعتبر است"),
        ("Closed manually by the peer", "به صورت دستی توسط میزبان بسته شد"),
        ("Enable remote configuration modification", "فعال بودن اعمال تغییرات پیکربندی از راه دور"),
        ("Run without install", "بدون نصب اجرا شود"),
        ("Connect via relay", ""),
        ("Always connect via relay", "برای اتصال استفاده شود Relay از"),
        ("whitelist_tip", "های مجاز می توانند به این دسکتاپ متصل شوند IP فقط"),
        ("Login", "ورود"),
        ("Verify", "تأیید کنید"),
        ("Remember me", "مرا به یاد داشته باش"),
        ("Trust this device", "به این دستگاه اعتماد کنید"),
        ("Verification code", "کد تایید"),
        ("verification_tip", "یک دستگاه جدید شناسایی شده است و یک کد تأیید به آدرس ایمیل ثبت شده ارسال شده است، برای ادامه ورود، کد تأیید را وارد کنید."),
        ("Logout", "خروج"),
        ("Tags", "برچسب ها"),
        ("Search ID", "جستجوی شناسه"),
        ("whitelist_sep", "با کاما، نقطه ویرگول، فاصله یا خط جدید از هم جدا می شوند"),
        ("Add ID", "افزودن شناسه"),
        ("Add Tag", "افزودن برچسب"),
        ("Unselect all tags", "همه برچسب ها را لغو انتخاب کنید"),
        ("Network error", "خطای شبکه"),
        ("Username missed", "نام کاربری وجود ندارد"),
        ("Password missed", "رمزعبور وجود ندارد"),
        ("Wrong credentials", "اعتبارنامه نادرست است"),
        ("Edit Tag", "ویرایش برچسب"),
        ("Unremember Password", "رمز عبور ذخیره نشود"),
        ("Favorites", "اتصالات دلخواه"),
        ("Add to Favorites", "افزودن به علاقه مندی ها"),
        ("Remove from Favorites", "از علاقه مندی ها حذف شود"),
        ("Empty", "موردی وجود ندارد"),
        ("Invalid folder name", "نام پوشه نامعتبر است"),
        ("Socks5 Proxy", "Socks5 Proxy"),
        ("Hostname", "نام هاست"),
        ("Discovered", "پیدا شده"),
        ("install_daemon_tip", "برای شروع در هنگام راه اندازی، باید سرویس سیستم را نصب کنید"),
        ("Remote ID", "شناسه راه دور"),
        ("Paste", "درج"),
        ("Paste here?", "اینجا درج شود؟"),
        ("Are you sure to close the connection?", "آیا مطمئن هستید که می خواهید اتصال را پایان دهید؟"),
        ("Download new version", "دانلود نسخه جدید"),
        ("Touch mode", "حالت لمسی"),
        ("Mouse mode", "حالت ماوس"),
        ("One-Finger Tap", "با یک انگشت لمس کنید"),
        ("Left Mouse", "دکمه سمت چپ ماوس"),
        ("One-Long Tap", "لمس طولانی با یک انگشت"),
        ("Two-Finger Tap", "لمس دو انگشتی"),
        ("Right Mouse", "دکمه سمت راست ماوس"),
        ("One-Finger Move", "با یک انگشت حرکت کنید"),
        ("Double Tap & Move", "دو ضربه سریع بزنید و حرکت دهید"),
        ("Mouse Drag", "کشیدن ماوس"),
        ("Three-Finger vertically", "سه انگشت عمودی"),
        ("Mouse Wheel", "چرخ ماوس"),
        ("Two-Finger Move", "با دو انگشت حرکت کنید"),
        ("Canvas Move", ""),
        ("Pinch to Zoom", "با دو انگشت بکشید تا زوم شود"),
        ("Canvas Zoom", ""),
        ("Reset canvas", ""),
        ("No permission of file transfer", "مجوز انتقال فایل داده نشده"),
        ("Note", "یادداشت"),
        ("Connection", "ارتباط"),
        ("Share Screen", "اشتراک گذاری صفحه"),
        ("CLOSE", "بستن"),
        ("OPEN", "باز کردن"),
        ("Chat", "چت"),
        ("Total", "مجموع"),
        ("items", "آیتم ها"),
        ("Selected", "انتخاب شده"),
        ("Screen Capture", "ضبط صفحه"),
        ("Input Control", "کنترل ورودی"),
        ("Audio Capture", "ضبط صدا"),
        ("File Connection", "ارتباط فایل"),
        ("Screen Connection", "ارتباط صفحه"),
        ("Do you accept?", "آیا می پذیرید؟"),
        ("Open System Setting", "باز کردن تنظیمات سیستم"),
        ("How to get Android input permission?", "چگونه مجوز ورود به سیستم اندروید را دریافت کنیم؟"),
        ("android_input_permission_tip1", "برای اینکه یک دستگاه راه دور بتواند دستگاه Android شما را از طریق ماوس یا لمسی کنترل کند، باید به RustDesk اجازه دهید از ویژگی \"Accessibility\" استفاده کند."),
        ("android_input_permission_tip2", "به صفحه تنظیمات سیستم زیر بروید، \"Installed Services\" را پیدا کرده و وارد کنید، سرویس \"RustDesk Input\" را فعال کنید"),
        ("android_new_connection_tip", "درخواست جدیدی برای مدیریت دستگاه فعلی شما دریافت شده است."),
        ("android_service_will_start_tip", "فعال کردن ضبط صفحه به طور خودکار سرویس را راه اندازی می کند و به دستگاه های دیگر امکان می دهد درخواست اتصال به آن دستگاه را داشته باشند."),
        ("android_stop_service_tip", "با بستن سرویس، تمام اتصالات برقرار شده به طور خودکار بسته می شود"),
        ("android_version_audio_tip", "نسخه فعلی اندروید از ضبط صدا پشتیبانی نمی‌کند، لطفاً به اندروید 10 یا بالاتر به‌روزرسانی کنید"),
        ("android_start_service_tip", "برای شروع سرویس اشتراک‌گذاری صفحه، روی مجوز \"شروع مرحله‌بندی سرور\" یا OPEN \"Screen Capture\" کلیک کنید."),
        ("Account", "حساب کاربری"),
        ("Overwrite", "بازنویسی"),
        ("This file exists, skip or overwrite this file?", "این فایل وجود دارد، از فایل رد شود یا آن را بازنویسی کند؟"),
        ("Quit", "خروج"),
        ("doc_mac_permission", "https://rustdesk.com/docs/en/manual/mac/#enable-permissions"),
        ("Help", "راهنما"),
        ("Failed", "ناموفق"),
        ("Succeeded", "موفقیت آمیز"),
        ("Someone turns on privacy mode, exit", "اگر شخصی حالت حریم خصوصی را روشن کرد، خارج شوید"),
        ("Unsupported", "پشتیبانی نشده"),
        ("Peer denied", "توسط میزبان راه دور رد شد"),
        ("Please install plugins", "لطفا افزونه ها را نصب کنید"),
        ("Peer exit", "میزبان خارج شد"),
        ("Failed to turn off", "خاموش کردن انجام نشد"),
        ("Turned off", "خاموش شد"),
        ("In privacy mode", "در حالت حریم خصوصی"),
        ("Out privacy mode", "خارج از حالت حریم خصوصی"),
        ("Language", "زبان"),
        ("Keep RustDesk background service", "را در پس زمینه نگه دارید RustDesk سرویس"),
        ("Ignore Battery Optimizations", "بهینه سازی باتری نادیده گرفته شود"),
        ("android_open_battery_optimizations_tip", "به صفحه تنظیمات بعدی بروید"),
        ("Connection not allowed", "اتصال مجاز نیست"),
        ("Legacy mode", "legacy حالت"),
        ("Map mode", "map حالت"),
        ("Translate mode", "حالت ترجمه"),
        ("Use permanent password", "از رمز عبور دائمی استفاده شود"),
        ("Use both passwords", "از هر دو رمز عبور استفاده شود"),
        ("Set permanent password", "یک رمز عبور دائمی تنظیم شود"),
        ("Enable Remote Restart", "فعال کردن قابلیت ریستارت از راه دور"),
        ("Allow remote restart", "مجاز بودن ریستارت از راه دور"),
        ("Restart Remote Device", "ریستارت کردن از راه دور"),
        ("Are you sure you want to restart", "ایا مطمئن هستید میخواهید راه اندازی مجدد انجام بدید؟"),
        ("Restarting Remote Device", "در حال راه اندازی مجدد دستگاه راه دور"),
        ("remote_restarting_tip", "دستگاه راه دور در حال راه اندازی مجدد است. این پیام را ببندید و پس از مدتی با استفاده از یک رمز عبور دائمی دوباره وصل شوید."),
        ("Copied", "کپی شده است"),
        ("Exit Fullscreen", "از حالت تمام صفحه خارج شوید"),
        ("Fullscreen", "تمام صفحه"),
        ("Mobile Actions", "اقدامات موبایل"),
        ("Select Monitor", "مانیتور را انتخاب کنید"),
        ("Control Actions", "اقدامات مدیریتی"),
        ("Display Settings", "تنظیمات نمایشگر"),
        ("Ratio", "نسبت"),
        ("Image Quality", "کیفیت تصویر"),
        ("Scroll Style", "سبک اسکرول"),
        ("Show Menubar", "نمایش نوار منو"),
        ("Hide Menubar", "پنهان کردن نوار منو"),
        ("Direct Connection", "ارتباط مستقیم"),
        ("Relay Connection", "Relay ارتباط"),
        ("Secure Connection", "ارتباط امن"),
        ("Insecure Connection", "ارتباط غیر امن"),
        ("Scale original", "مقیاس اصلی"),
        ("Scale adaptive", "مقیاس تطبیقی"),
        ("General", "عمومی"),
        ("Security", "امنیت"),
        ("Theme", "نمایه"),
        ("Dark Theme", "نمایه تیره"),
        ("Dark", "تیره"),
        ("Light", "روشن"),
        ("Follow System", "پیروی از سیستم"),
        ("Enable hardware codec", "فعال سازی کدک سخت افزاری"),
        ("Unlock Security Settings", "آنلاک شدن تنظیمات امنیتی"),
        ("Enable Audio", "فعال شدن صدا"),
        ("Unlock Network Settings", "آنلاک شدن تنظیمات شبکه"),
        ("Server", "سرور"),
        ("Direct IP Access", "IP دسترسی مستقیم به"),
        ("Proxy", "پروکسی"),
        ("Apply", "ثبت"),
        ("Disconnect all devices?", "همه دستگاه ها قطع شوند؟"),
        ("Clear", "پاک کردن"),
        ("Audio Input Device", "منبع صدا"),
        ("Deny remote access", "دسترسی از راه دور را رد کنید"),
        ("Use IP Whitelisting", "های مجاز IP استفاده از"),
        ("Network", "شبکه"),
        ("Enable RDP", "RDP فعال شدن"),
        ("Pin menubar", "پین کردن نوار منو"),
        ("Unpin menubar", "آنپین کردن نوار منو"),
        ("Recording", "در حال ضبط"),
        ("Directory", "مسیر"),
        ("Automatically record incoming sessions", "ضبط خودکار جلسات ورودی"),
        ("Change", "تغییر"),
        ("Start session recording", "شروع ضبط جلسه"),
        ("Stop session recording", "توقف ضبط جلسه"),
        ("Enable Recording Session", "فعالسازی ضبط جلسه"),
        ("Allow recording session", "مجومجاز بودن ضبط جلسه"),
        ("Enable LAN Discovery", "فعالسازی جستجو در شبکه"),
        ("Deny LAN Discovery", "غیر فعالسازی جستجو در شبکه"),
        ("Write a message", "یک پیام بنویسید"),
        ("Prompt", ""),
        ("Please wait for confirmation of UAC...", ""),
        ("elevated_foreground_window_tip", ""),
        ("Disconnected", "قطع ارتباط"),
        ("Other", "سایر"),
        ("Confirm before closing multiple tabs", "تایید بستن دسته ای برگه ها"),
        ("Keyboard Settings", "تنظیمات صفحه کلید"),
        ("Full Access", "دسترسی کامل"),
        ("Screen Share", "اشتراک گذاری صفحه"),
        ("Wayland requires Ubuntu 21.04 or higher version.", "نیازمند اوبونتو نسخه 21.04 یا بالاتر است Wayland"),
        ("Wayland requires higher version of linux distro. Please try X11 desktop or change your OS.", "استفاده کنید و یا سیستم عامل خود را تغییر دهید X11 نیازمند نسخه بالاتری از توزیع لینوکس است. لطفا از دسکتاپ با سیستم"),
        ("JumpLink", "چشم انداز"),
        ("Please Select the screen to be shared(Operate on the peer side).", "لطفاً صفحه‌ای را برای اشتراک‌گذاری انتخاب کنید (در سمت همتا به همتا کار کنید)."),
        ("Show RustDesk", "RustDesk نمایش"),
        ("This PC", "This PC"),
        ("or", "یا"),
        ("Continue with", "ادامه با"),
        ("Elevate", "افزایش سطح"),
        ("Zoom cursor", " بزرگنمایی نشانگر ماوس"),
        ("Accept sessions via password", "قبول درخواست با رمز عبور"),
        ("Accept sessions via click", "قبول درخواست با کلیک موس"),
        ("Accept sessions via both", "قبول درخواست با هر دو"),
        ("Please wait for the remote side to accept your session request...", "...لطفا صبر کنید تا میزبان درخواست شما را قبول کند"),
        ("One-time Password", "رمز عبور یکبار مصرف"),
        ("Use one-time password", "استفاده از رمز عبور یکبار مصرف"),
        ("One-time password length", "طول رمز عبور یکبار مصرف"),
        ("Request access to your device", "دسترسی به دستگاه خود را درخواست کنید"),
        ("Hide connection management window", "پنهان کردن پنجره مدیریت اتصال"),
        ("hide_cm_tip", "فقط در صورت پذیرفتن جلسات از طریق رمز عبور و استفاده از رمز عبور دائمی، مخفی شدن مجاز است"),
        ("wayland_experiment_tip", "پشتیبانی Wayland در مرحله آزمایشی است، لطفاً در صورت نیاز به دسترسی بدون مراقبت از X11 استفاده کنید."),
        ("Right click to select tabs", "برای انتخاب تب ها راست کلیک کنید"),
        ("Skipped", "رد شد"),
        ("Add to Address Book", "افزودن به دفترچه آدرس"),
        ("Group", "گروه"),
        ("Search", "جستجو"),
        ("Closed manually by web console", "به صورت دستی توسط کنسول وب بسته شد"),
        ("Local keyboard type", "نوع صفحه کلید محلی"),
        ("Select local keyboard type", "نوع صفحه کلید محلی را انتخاب کنید"),
        ("software_render_tip", "اگر کارت گرافیک Nvidia دارید و پنجره راه دور بلافاصله پس از اتصال بسته می شود، درایور nouveau را نصب نمایید و انتخاب گزینه استفاده از رندر نرم افزار می تواند کمک کننده باشد. راه اندازی مجدد نرم افزار مورد نیاز است."),
        ("Always use software rendering", "همیشه از رندر نرم افزاری استفاده کنید"),
        ("config_input", "برای کنترل دسکتاپ از راه دور با صفحه کلید، باید مجوز RustDesk \"Input Monitoring\" را بدهید."),
        ("config_microphone", ""),
        ("request_elevation_tip", "همچنین می توانید در صورت وجود شخصی در سمت راه دور درخواست ارتفاع دهید."),
        ("Wait", "صبر کنید"),
        ("Elevation Error", "خطای ارتفاع"),
        ("Ask the remote user for authentication", "درخواست احراز هویت از یک کاربر راه دور"),
        ("Choose this if the remote account is administrator", "اگر حساب راه دور یک مدیر است، این را انتخاب کنید"),
        ("Transmit the username and password of administrator", "نام کاربری و رمز عبور مدیر را منتقل کنید"),
        ("still_click_uac_tip", "همچنان کاربر از راه دور نیاز دارد که روی OK در پنجره UAC اجرای RustDesk کلیک کند."),
        ("Request Elevation", "درخواست ارتفاع"),
        ("wait_accept_uac_tip", "لطفاً منتظر بمانید تا کاربر راه دور درخواست پنجره UAC را بپذیرد."),
        ("Elevate successfully", "با موفقیت بالا ببرید"),
        ("uppercase", "حروف بزرگ"),
        ("lowercase", "حروف کوچک"),
        ("digit", "عدد"),
        ("special character", "کاراکتر خاص"),
        ("length>=8", "حداقل طول 8 کاراکتر"),
        ("Weak", "ضعیف"),
        ("Medium", "متوسط"),
        ("Strong", "قوی"),
        ("Switch Sides", "طرفین را عوض کنید"),
        ("Please confirm if you want to share your desktop?", "لطفاً تأیید کنید که آیا می خواهید دسکتاپ خود را به اشتراک بگذارید؟"),
        ("Display", "نمایش دادن"),
        ("Default View Style", "سبک نمایش پیش فرض"),
        ("Default Scroll Style", "سبک پیش‌ فرض اسکرول"),
        ("Default Image Quality", "کیفیت تصویر پیش فرض"),
        ("Default Codec", "کدک پیش فرض"),
        ("Bitrate", "میزان بیت صفحه نمایش"),
        ("FPS", "FPS"),
        ("Auto", "خودکار"),
        ("Other Default Options", "سایر گزینه های پیش فرض"),
        ("Voice call", "تماس صوتی"),
        ("Text chat", "گفتگو متنی (چت متنی)"),
        ("Stop voice call", "توقف تماس صوتی"),
        ("relay_hint_tip", " را به شناسه اضافه کنید یا گزینه \"همیشه از طریق رله متصل شوید\" را در کارت همتا انتخاب کنید. همچنین، اگر می‌خواهید فوراً از سرور رله استفاده کنید، می‌توانید پسوند \"/r\".\n اتصال مستقیم ممکن است امکان پذیر نباشد. در این صورت می توانید سعی کنید از طریق سرور رله متصل شوید"),
        ("Reconnect", "اتصال مجدد"),
<<<<<<< HEAD
        ("No transfers in progress", ""),
=======
        ("Codec", ""),
        ("Resolution", ""),
>>>>>>> bd16ce14
        ].iter().cloned().collect();
}<|MERGE_RESOLUTION|>--- conflicted
+++ resolved
@@ -454,11 +454,8 @@
         ("Stop voice call", "توقف تماس صوتی"),
         ("relay_hint_tip", " را به شناسه اضافه کنید یا گزینه \"همیشه از طریق رله متصل شوید\" را در کارت همتا انتخاب کنید. همچنین، اگر می‌خواهید فوراً از سرور رله استفاده کنید، می‌توانید پسوند \"/r\".\n اتصال مستقیم ممکن است امکان پذیر نباشد. در این صورت می توانید سعی کنید از طریق سرور رله متصل شوید"),
         ("Reconnect", "اتصال مجدد"),
-<<<<<<< HEAD
         ("No transfers in progress", ""),
-=======
         ("Codec", ""),
         ("Resolution", ""),
->>>>>>> bd16ce14
         ].iter().cloned().collect();
 }