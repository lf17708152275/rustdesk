lazy_static::lazy_static! {
pub static ref T: std::collections::HashMap<&'static str, &'static str> =
    [
        ("Status", "狀態"),
        ("Your Desktop", "您的桌面"),
        ("desk_tip", "您可以透過此 ID 及密碼存取您的桌面"),
        ("Password", "密碼"),
        ("Ready", "就緒"),
        ("Established", "已建立"),
        ("connecting_status", "正在連接至 RustDesk 網路..."),
        ("Enable Service", "啟用服務"),
        ("Start Service", "啟動服務"),
        ("Service is running", "服務正在運行"),
        ("Service is not running", "服務尚未執行"),
        ("not_ready_status", "尚未就緒。請檢查您的網路連線"),
        ("Control Remote Desktop", "控制遠端桌面"),
        ("Transfer File", "傳輸檔案"),
        ("Connect", "連接"),
        ("Recent Sessions", "近期的工作階段"),
        ("Address Book", "通訊錄"),
        ("Confirmation", "確認"),
        ("TCP Tunneling", "TCP 通道"),
        ("Remove", "移除"),
        ("Refresh random password", "重新產生隨機密碼"),
        ("Set your own password", "自行設置密碼"),
        ("Enable Keyboard/Mouse", "啟用鍵盤/滑鼠"),
        ("Enable Clipboard", "啟用剪貼簿"),
        ("Enable File Transfer", "啟用檔案傳輸"),
        ("Enable TCP Tunneling", "啟用 TCP 通道"),
        ("IP Whitelisting", "IP 白名單"),
        ("ID/Relay Server", "ID/轉送伺服器"),
        ("Stop service", "停止服務"),
        ("Change ID", "更改 ID"),
        ("Website", "網站"),
        ("About", "關於"),
        ("Mute", "靜音"),
        ("Audio Input", "音訊輸入"),
        ("Enhancements", "增強功能"),
        ("Hardware Codec", "硬件編解碼"),
        ("Adaptive Bitrate", "自適應碼率"),
        ("ID Server", "ID 伺服器"),
        ("Relay Server", "轉送伺服器"),
        ("API Server", "API 伺服器"),
        ("invalid_http", "開頭必須為 http:// 或 https://"),
        ("Invalid IP", "IP 無效"),
        ("id_change_tip", "僅能使用以下字元：a-z、A-Z、0-9、_ (底線)。首字元必須為 a-z 或 A-Z。長度介於 6 到 16 之間。"),
        ("Invalid format", "格式無效"),
        ("server_not_support", "服務器暫不支持"),
        ("Not available", "無法使用"),
        ("Too frequent", "修改過於頻繁，請稍後再試。"),
        ("Cancel", "取消"),
        ("Skip", "跳過"),
        ("Close", "關閉"),
        ("Retry", "重試"),
        ("OK", "確定"),
        ("Password Required", "需要密碼"),
        ("Please enter your password", "請輸入您的密碼"),
        ("Remember password", "記住密碼"),
        ("Wrong Password", "密碼錯誤"),
        ("Do you want to enter again?", "您要重新輸入嗎？"),
        ("Connection Error", "連線錯誤"),
        ("Error", "錯誤"),
        ("Reset by the peer", "對方重置了連線"),
        ("Connecting...", "正在連接..."),
        ("Connection in progress. Please wait.", "正在連接，請稍候。"),
        ("Please try 1 minute later", "請於 1 分鐘後再試"),
        ("Login Error", "登入錯誤"),
        ("Successful", "成功"),
        ("Connected, waiting for image...", "已連線，等待畫面傳輸..."),
        ("Name", "名稱"),
        ("Type", "類型"),
        ("Modified", "修改時間"),
        ("Size", "大小"),
        ("Show Hidden Files", "顯示隱藏檔案"),
        ("Receive", "接收"),
        ("Send", "傳送"),
        ("Refresh File", "刷新文件"),
        ("Local", "本地"),
        ("Remote", "遠端"),
        ("Remote Computer", "遠端電腦"),
        ("Local Computer", "本地電腦"),
        ("Confirm Delete", "確認刪除"),
        ("Delete", "刪除"),
        ("Properties", "屬性"),
        ("Multi Select", "多選"),
        ("Empty Directory", "空文件夾"),
        ("Not an empty directory", "不是一個空文件夾"),
        ("Are you sure you want to delete this file?", "您確定要刪除此檔案嗎？"),
        ("Are you sure you want to delete this empty directory?", "您確定要刪除此空目錄嗎？"),
        ("Are you sure you want to delete the file of this directory?", "您確定要刪除此目錄中的檔案嗎？"),
        ("Do this for all conflicts", "套用到其他衝突"),
        ("This is irreversible!", "此操作不可逆！"),
        ("Deleting", "正在刪除"),
        ("files", "檔案"),
        ("Waiting", "正在等候..."),
        ("Finished", "已完成"),
        ("Speed", "速度"),
        ("Custom Image Quality", "自訂圖片品質"),
        ("Privacy mode", "隱私模式"),
        ("Block user input", "封鎖使用者輸入"),
        ("Unblock user input", "取消封鎖使用者輸入"),
        ("Adjust Window", "調整視窗"),
        ("Original", "原始"),
        ("Shrink", "縮減"),
        ("Stretch", "延展"),
        ("Good image quality", "畫面品質良好"),
        ("Balanced", "平衡"),
        ("Optimize reaction time", "回應速度最佳化"),
        ("Custom", "自訂"),
        ("Show remote cursor", "顯示遠端游標"),
        ("Show quality monitor", "顯示質量監測"),
        ("Disable clipboard", "停用剪貼簿"),
        ("Lock after session end", "工作階段結束後鎖定電腦"),
        ("Insert", "插入"),
        ("Insert Lock", "鎖定遠端電腦"),
        ("Refresh", "重新載入"),
        ("ID does not exist", "ID 不存在"),
        ("Failed to connect to rendezvous server", "無法連接至 rendezvous 伺服器"),
        ("Please try later", "請稍候再試"),
        ("Remote desktop is offline", "遠端電腦離線"),
        ("Key mismatch", "金鑰不符"),
        ("Timeout", "逾時"),
        ("Failed to connect to relay server", "無法連接至轉送伺服器"),
        ("Failed to connect via rendezvous server", "無法透過 rendezvous 伺服器連接"),
        ("Failed to connect via relay server", "無法透過轉送伺服器連接"),
        ("Failed to make direct connection to remote desktop", "無法直接連線至遠端電腦"),
        ("Set Password", "設置密碼"),
        ("OS Password", "作業系統密碼"),
        ("install_tip", "UAC 會導致 RustDesk 在某些情況下無法正常以遠端電腦運作。若要避開 UAC，請點擊下方按鈕將 RustDesk 安裝到系統中。"),
        ("Click to upgrade", "點擊以升級"),
        ("Click to download", "點擊以下載"),
        ("Click to update", "點擊以更新"),
        ("Configure", "設定"),
        ("config_acc", "您需要授予 RustDesk ｢協助工具」 權限才能遠端存取電腦。"),
        ("config_screen", "您需要授予 RustDesk ｢畫面錄製」 權限才能遠端存取電腦。"),
        ("Installing ...", "正在安裝..."),
        ("Install", "安裝"),
        ("Installation", "安裝"),
        ("Installation Path", "安裝路徑"),
        ("Create start menu shortcuts", "建立開始選單捷徑"),
        ("Create desktop icon", "建立桌面圖示"),
        ("agreement_tip", "開始安裝即表示接受許可協議"),
        ("Accept and Install", "接受並安裝"),
        ("End-user license agreement", "使用者授權合約"),
        ("Generating ...", "正在產生 ..."),
        ("Your installation is lower version.", "您的安裝版本過舊。"),
        ("not_close_tcp_tip", "使用通道時請不要關閉此視窗"),
        ("Listening ...", "正在等待通道連接..."),
        ("Remote Host", "遠端主機"),
        ("Remote Port", "遠端連接埠"),
        ("Action", "操作"),
        ("Add", "新增"),
        ("Local Port", "本機連接埠"),
        ("setup_server_tip", "若您需要更快的連接速度，可以選擇自行建立伺服器"),
        ("Too short, at least 6 characters.", "過短，至少需 6 個字元。"),
        ("The confirmation is not identical.", "兩次輸入不相符"),
        ("Permissions", "權限"),
        ("Accept", "接受"),
        ("Dismiss", "關閉"),
        ("Disconnect", "斷開連線"),
        ("Allow using keyboard and mouse", "允許使用鍵盤和滑鼠"),
        ("Allow using clipboard", "允許使用剪貼簿"),
        ("Allow hearing sound", "允許分享音訊"),
        ("Allow file copy and paste", "允許文件複製和粘貼"),
        ("Connected", "已連接"),
        ("Direct and encrypted connection", "加密直接連線"),
        ("Relayed and encrypted connection", "加密轉送連線"),
        ("Direct and unencrypted connection", "未加密直接連線"),
        ("Relayed and unencrypted connection", "未加密轉送連線"),
        ("Enter Remote ID", "輸入遠端 ID"),
        ("Enter your password", "輸入您的密碼"),
        ("Logging in...", "正在登入..."),
        ("Enable RDP session sharing", "啟用 RDP 工作階段共享"),
        ("Auto Login", "自動登入 (鎖定將在設定關閉後套用)"),
        ("Enable Direct IP Access", "允許 IP 直接存取"),
        ("Rename", "重新命名"),
        ("Space", "空白"),
        ("Create Desktop Shortcut", "建立桌面捷徑"),
        ("Change Path", "更改路徑"),
        ("Create Folder", "建立資料夾"),
        ("Please enter the folder name", "請輸入資料夾名稱"),
        ("Fix it", "修復"),
        ("Warning", "警告"),
        ("Login screen using Wayland is not supported", "不支援使用 Wayland 的登入畫面"),
        ("Reboot required", "需要重新啟動"),
        ("Unsupported display server ", "不支援顯示伺服器"),
        ("x11 expected", "預期 x11"),
        ("Port", "連接埠"),
        ("Settings", "設定"),
        ("Username", "使用者名稱"),
        ("Invalid port", "連接埠無效"),
        ("Closed manually by the peer", "由對方手動關閉"),
        ("Enable remote configuration modification", "啟用遠端更改設定"),
        ("Run without install", "跳過安裝直接執行"),
        ("Always connected via relay", "一律透過轉送連線"),
        ("Always connect via relay", "一律透過轉送連線"),
        ("whitelist_tip", "只有白名單中的 IP 可以存取"),
        ("Login", "登入"),
        ("Logout", "登出"),
        ("Tags", "標籤"),
        ("Search ID", "搜尋 ID"),
        ("Current Wayland display server is not supported", "目前不支援 Wayland 顯示伺服器"),
        ("whitelist_sep", "使用逗號、分號、空白，或是換行來分隔"),
        ("Add ID", "新增 ID"),
        ("Add Tag", "新增標籤"),
        ("Unselect all tags", "取消選取所有標籤"),
        ("Network error", "網路錯誤"),
        ("Username missed", "缺少使用者名稱"),
        ("Password missed", "缺少密碼"),
        ("Wrong credentials", "提供的登入資訊有誤"),
        ("Edit Tag", "編輯標籤"),
        ("Unremember Password", "忘掉密碼"),
        ("Favorites", "收藏"),
        ("Add to Favorites", "加入到收藏"),
        ("Remove from Favorites", "從收藏中刪除"),
        ("Empty", "空空如也"),
        ("Invalid folder name", "資料夾名稱無效"),
        ("Socks5 Proxy", "Socks5 代理"),
        ("Hostname", "主機名稱"),
        ("Discovered", "已發現"),
        ("install_daemon_tip", "為了開機啟動，請安裝系統服務。"),
        ("Remote ID", "遠端 ID"),
        ("Paste", "貼上"),
        ("Paste here?", "貼上到這裡?"),
        ("Are you sure to close the connection?", "您確定要關閉連線嗎？"),
        ("Download new version", "下載新版本"),
        ("Touch mode", "觸控模式"),
        ("Mouse mode", "滑鼠模式"),
        ("One-Finger Tap", "單指輕觸"),
        ("Left Mouse", "滑鼠左鍵"),
        ("One-Long Tap", "單指長按"),
        ("Two-Finger Tap", "雙指輕觸"),
        ("Right Mouse", "滑鼠右鍵"),
        ("One-Finger Move", "單指移動"),
        ("Double Tap & Move", "雙擊並移動"),
        ("Mouse Drag", "滑鼠選中拖動"),
        ("Three-Finger vertically", "三指垂直滑動"),
        ("Mouse Wheel", "滑鼠滾輪"),
        ("Two-Finger Move", "雙指移動"),
        ("Canvas Move", "移動畫布"),
        ("Pinch to Zoom", "雙指縮放"),
        ("Canvas Zoom", "縮放畫布"),
        ("Reset canvas", "重置畫布"),
        ("No permission of file transfer", "無文件傳輸權限"),
        ("Note", "備註"),
        ("Connection", "連接"),
        ("Share Screen", "共享畫面"),
        ("CLOSE", "關閉"),
        ("OPEN", "開啟"),
        ("Chat", "聊天消息"),
        ("Total", "總計"),
        ("items", "個項目"),
        ("Selected", "已選擇"),
        ("Screen Capture", "畫面錄製"),
        ("Input Control", "輸入控制"),
        ("Audio Capture", "音訊錄製"),
        ("File Connection", "檔案連線"),
        ("Screen Connection", "畫面連線"),
        ("Do you accept?", "是否接受？"),
        ("Open System Setting", "打開系統設定"),
        ("How to get Android input permission?", "如何獲取 Android 的輸入權限？"),
        ("android_input_permission_tip1", "取得輸入權限後可以讓遠端裝置通過滑鼠控制此 Android 裝置"),
        ("android_input_permission_tip2", "請在接下來的系統設定頁面中，找到並進入 ｢已安裝的服務｣ 頁面，並將 ｢RustDesk Input｣ 服務開啟"),
        ("android_new_connection_tip", "收到新的連接控制請求，對方想要控制您目前的設備"),
        ("android_service_will_start_tip", "開啟畫面錄製權限將自動開啟服務，允許其他裝置向此裝置請求建立連接。"),
        ("android_stop_service_tip", "關閉服務將自動關閉所有已建立的連接。"),
        ("android_version_audio_tip", "目前的 Android 版本不支持音訊錄製，請升級至 Android 10 或以上版本。"),
        ("android_start_service_tip", "點擊 ｢啟動服務｣ 或啟用 ｢畫面錄製｣ 權限以開啟手機畫面共享服務。"),
        ("Account", "帳戶"),
        ("Overwrite", "覆寫"),
        ("This file exists, skip or overwrite this file?", "此檔案/資料夾已存在，要跳過或是覆寫此檔案嗎？"),
        ("Quit", "退出"),
        ("doc_mac_permission", "https://rustdesk.com/docs/zh-tw/manual/mac/#啟用權限"),
        ("Help", "幫助"),
        ("Failed", "失敗"),
        ("Succeeded", "成功"),
        ("Someone turns on privacy mode, exit", "其他用戶開啟隱私模式，退出"),
        ("Unsupported", "不支持"),
        ("Peer denied", "被控端拒絕"),
        ("Please install plugins", "請安裝插件"),
        ("Peer exit", "被控端退出"),
        ("Failed to turn off", "退出失敗"),
        ("Turned off", "退出"),
        ("In privacy mode", "開啟隱私模式"),
        ("Out privacy mode", "退出隱私模式"),
        ("Language", "語言"),
        ("Keep RustDesk background service", "保持RustDesk後台服務"),
        ("Ignore Battery Optimizations", "忽略電池優化"),
        ("android_open_battery_optimizations_tip", "如需關閉此功能，請在接下來的RustDesk應用設置頁面中，找到並進入 [電源] 頁面，取消勾選 [不受限制]"),
        ("Connection not allowed", "對方不允許連接"),
<<<<<<< HEAD
        ("Legacy mode", "傳統模式"),
        ("Map mode", "1：1傳輸"),
=======
        ("Use temporary password", "使用臨時密碼"),
        ("Use permanent password", "使用固定密碼"),
        ("Use both passwords", "同時使用兩種密碼"),
        ("Set permanent password", "設定固定密碼"),
        ("Set temporary password length", "設定臨時密碼長度"),
        ("Enable Remote Restart", "允許遠程重啓"),
        ("Allow remote restart", "允許遠程重啓"),
        ("Restart Remote Device", "重啓遠程電腦"),
        ("Are you sure you want to restart", "确定要重启"),
        ("Restarting Remote Device", "正在重啓遠程設備"),
        ("remote_restarting_tip", "遠程設備正在重啓，請關閉當前提示框，並在一段時間後使用永久密碼重新連接"),
>>>>>>> 8b56a1a2
    ].iter().cloned().collect();
}<|MERGE_RESOLUTION|>--- conflicted
+++ resolved
@@ -288,10 +288,8 @@
         ("Ignore Battery Optimizations", "忽略電池優化"),
         ("android_open_battery_optimizations_tip", "如需關閉此功能，請在接下來的RustDesk應用設置頁面中，找到並進入 [電源] 頁面，取消勾選 [不受限制]"),
         ("Connection not allowed", "對方不允許連接"),
-<<<<<<< HEAD
         ("Legacy mode", "傳統模式"),
         ("Map mode", "1：1傳輸"),
-=======
         ("Use temporary password", "使用臨時密碼"),
         ("Use permanent password", "使用固定密碼"),
         ("Use both passwords", "同時使用兩種密碼"),
@@ -303,6 +301,5 @@
         ("Are you sure you want to restart", "确定要重启"),
         ("Restarting Remote Device", "正在重啓遠程設備"),
         ("remote_restarting_tip", "遠程設備正在重啓，請關閉當前提示框，並在一段時間後使用永久密碼重新連接"),
->>>>>>> 8b56a1a2
     ].iter().cloned().collect();
 }